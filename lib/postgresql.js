--- conflicted
+++ resolved
@@ -958,15 +958,11 @@
   return fields.join(',');
 };
 
-<<<<<<< HEAD
 PostgreSQL.prototype._generateHashFromParentTable = function (parentTable) {
   return 'hash' + crypto.createHash('md5').update(parentTable).digest('hex').substr(0, 20);
 };
 
 PostgreSQL.prototype._buildQueryParts = function (model, filter, options) {
-=======
-PostgreSQL.prototype._buildQueryParts = function(model, filter, options) {
->>>>>>> e3391b0b
   const queryParts = [];
 
   const selectsToProccess = [
